--- conflicted
+++ resolved
@@ -8,11 +8,7 @@
       <excludeFolder url="file://$MODULE_DIR$/hwmc/dsa110hwmc.egg-info" />
       <excludeFolder url="file://$MODULE_DIR$/venv" />
     </content>
-<<<<<<< HEAD
-    <orderEntry type="jdk" jdkName="Python 3.8 (dsa110-hwmc)" jdkType="Python SDK" />
-=======
     <orderEntry type="inheritedJdk" />
->>>>>>> ce06a5ec
     <orderEntry type="sourceFolder" forTests="false" />
   </component>
   <component name="PackageRequirementsSettings">
